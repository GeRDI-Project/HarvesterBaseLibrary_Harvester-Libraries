/*
 *  Licensed to the Apache Software Foundation (ASF) under one
 *  or more contributor license agreements.  See the NOTICE file
 *  distributed with this work for additional information
 *  regarding copyright ownership.  The ASF licenses this file
 *  to you under the Apache License, Version 2.0 (the
 *  "License"); you may not use this file except in compliance
 *  with the License.  You may obtain a copy of the License at
 *
 *    http://www.apache.org/licenses/LICENSE-2.0
 *
 *  Unless required by applicable law or agreed to in writing,
 *  software distributed under the License is distributed on an
 *  "AS IS" BASIS, WITHOUT WARRANTIES OR CONDITIONS OF ANY
 *  KIND, either express or implied.  See the License for the
 *  specific language governing permissions and limitations
 *  under the License.
 */
package de.gerdiproject.harvest.harvester;


import de.gerdiproject.harvest.ICleanable;
import de.gerdiproject.harvest.IDocument;
import de.gerdiproject.harvest.MainContext;
import de.gerdiproject.harvest.development.DevelopmentTools;
import de.gerdiproject.harvest.elasticsearch.ElasticSearchSender;
import de.gerdiproject.harvest.harvester.rest.HarvesterFacade;
import de.gerdiproject.harvest.utils.CancelableFuture;
import de.gerdiproject.harvest.utils.HarvesterStringUtils;
import de.gerdiproject.harvest.utils.HttpRequester;
import de.gerdiproject.json.SearchIndexJson;

import java.util.Collections;
import java.util.Date;
import java.util.HashMap;
import java.util.LinkedList;
import java.util.List;
import java.util.Map;
import java.util.concurrent.CancellationException;
import java.util.concurrent.atomic.AtomicInteger;

import org.slf4j.Logger;
import org.slf4j.LoggerFactory;


/**
 * AbstractHarvesters offer a skeleton for harvesting a data provider to
 * retrieve all of its metadata. The metadata can subsequently be submitted to
 * ElasticSearch via the {@link ElasticSearchSender}. This most basic Harvester
 * class offers functions that can be controlled via REST requests from the
 * {@link HarvesterFacade}, as well as some utility objects that are required by
 * all harvests. Subclasses must implement the concrete harvesting process.
 *
 * @author Robin Weiss
 */
public abstract class AbstractHarvester
{
    protected static final String HASH_CREATE_FAILED = "Failed to create hash";
    protected static final String OCTAT_FORMAT = "%02x";
    protected static final String SHA_HASH_ALGORITHM = "SHA";

    private final static String HARVESTER_START = "+++ Starting %s +++";
    private final static String HARVESTER_END = "--- %s finished ---";
    private final static String HARVESTER_FAILED = "!!! %s failed !!!";
    private final static String HARVESTER_ABORTED = "!!! %s aborted !!!";
    private static final String HARVEST_DONE = "HARVEST FINISHED!";
    private static final String HARVEST_FAILED = "HARVEST FAILED!";

    protected static final String HARVEST_ABORTED = "HARVEST ABORTED!";

    private final Map<String, String> properties;
    protected List<IDocument> harvestedDocuments;

    private Date startedDate;
    private Date finishedDate;
    protected CancelableFuture<Boolean> currentHarvestingProcess;

    private final AtomicInteger maxDocumentCount;
    private final AtomicInteger harvestedDocumentCount;

    private final AtomicInteger startIndex;
    private final AtomicInteger endIndex;

    protected String name;
    protected String hash;
    protected final HttpRequester httpRequester;

    protected final Logger logger; // NOPMD - we want to retrieve the type of the inheriting class


    /**
     * The main harvesting method. The overridden implementation should add
     * documents to the search index by calling addDocumentToIndex().
     *
     * @param startIndex
     *            the index of the first document to be harvested
     * @param endIndex
     *            the index of the last document to be harvested
     * @throws Exception
     *             any kind of exception that can occur during the harvesting
     *             process
     * @return true, if everything was harvested
     */
    abstract protected boolean harvestInternal(int startIndex, int endIndex) throws Exception; // NOPMD - we want the inheriting class to be able to throw any exception


    /**
     * Returns a list of properties that can be set.
     *
     * @return a list of properties that can be set via setProperty()
     */
    abstract public List<String> getValidProperties();


    /**
     * Calculates the total number of harvested documents.
     *
     * @return the total number of documents that are to be harvested
     */
    abstract protected int initMaxNumberOfDocuments();


    /**
     * Computes a hash value of the files that are to be harvested, which is
     * used for checking if the files have changed.
     *
     * @return a hash as a checksum of the data which is to be harvested
     */
    abstract protected String initHash();


    /**
     * Aborts the harvesting process, allowing a new harvest to be started.
     */
    public abstract void abortHarvest();


    /**
     * Simple constructor that uses the class name as the harvester name.
     */
    public AbstractHarvester()
    {
        this(null);
    }


    /**
     * Constructor that initializes helper classes and fields.
     *
     * @param harvesterName
     *            a unique name that describes the harvester
     */
    public AbstractHarvester(String harvesterName)
    {
        name = (harvesterName != null)
               ? harvesterName
               : getClass().getSimpleName();
        logger = LoggerFactory.getLogger(name);

        properties = new HashMap<>();
        httpRequester = new HttpRequester();

        currentHarvestingProcess = null;
        startedDate = null;
        finishedDate = null;
        maxDocumentCount = new AtomicInteger();
        harvestedDocumentCount = new AtomicInteger();

        startIndex = new AtomicInteger(0);
        endIndex = new AtomicInteger(0);
<<<<<<< HEAD
        this.harvestedDocuments = new LinkedList<>();
=======
        jsonBuilder = new JsonBuilder();
        this.harvestedDocuments = Collections.synchronizedList(new LinkedList<>());

        init();
>>>>>>> 38da9ad2
    }


    /**
     * Initializes the Harvester, calculating the hash and maximum number of harvestable documents.
     */
    public void init()
    {
        // calculate hash
        hash = initHash();

        // calculate number of documents
        int maxHarvestableDocs = initMaxNumberOfDocuments();
        maxDocumentCount.set(maxHarvestableDocs);
        endIndex.set(maxHarvestableDocs);
    }


    /**
     * Retrieves the value of a property.
     *
     * @param key
     *            the name of the property
     * @return the property value
     */
    public String getProperty(String key)
    {
        return properties.get(key);
    }


    /**
     * Sets the value of a property.
     *
     * @param key
     *            the property name
     * @param value
     *            the new property value
     */
    public void setProperty(String key, String value)
    {
        properties.put(key, value);
    }


    /**
     * Creates and returns the search index and some metadata as a JSON object.
     *
     * @return the JSON object that was harvested via harvestInternal(), or null
     *         if no harvest has been finished successfully
     */
    public final SearchIndexJson createDetailedJson()
    {
        SearchIndexJson searchIndex = null;

        if (startedDate != null && finishedDate != null) {
            searchIndex = new SearchIndexJson(getHarvestedDocuments());

            long harvestDuration = (finishedDate.getTime() - startedDate.getTime()) / 1000;
            long harvestStartDate = startedDate.getTime();
            boolean wasReadFromDisk = DevelopmentTools.instance().isReadingHttpFromDisk();

            searchIndex.setHarvestDate(harvestStartDate);
            searchIndex.setHash(hash);
            searchIndex.setDurationInSeconds(harvestDuration);
            searchIndex.setWasHarvestedFromDisk(wasReadFromDisk);
        }

        return searchIndex;
    }


    /**
     * Returns an unmodifiable list of the harvested documents.
     *
     * @return an unmodifiable list of the harvested documents
     */
    public List<IDocument> getHarvestedDocuments()
    {
        return Collections.unmodifiableList(harvestedDocuments);
    }


    /**
     * Returns the timestamp of the last successful harvest.
     *
     * @return the time and date at which the last harvest finished, or null if
     *         no harvest has been finished successfully
     */
    public final Date getHarvestDate()
    {
        if (finishedDate != null)
            return (Date) finishedDate.clone();
        else
            return null;
    }


    /**
     * Returns the timestamp of the beginning of the last harvest.
     *
     * @return the time and date at which the last harvest started, or null if
     *         no harvest has been started yet
     */
    public final Date getHarvestStartDate()
    {
        if (startedDate != null)
            return (Date) startedDate.clone();
        else
            return null;
    }


    /**
     * Adds a document to the search index and logs the progress. If the
     * document is null, it is not added to the search index, but the progress
     * is incremented regardlessly.
     *
     * @param document
     *            the document that is to be added to the search index
     */
    protected void addDocument(IDocument document)
    {
        if (document != null) {
            if (document instanceof ICleanable)
                ((ICleanable) document).clean();

            harvestedDocuments.add(document);
        }

        // increment harvest count
        final int harvestedDocs = harvestedDocumentCount.incrementAndGet();
        final int from = startIndex.get();

        // log progress
        logger.info(HarvesterStringUtils.formatProgress(
                        name,
                        from + harvestedDocs,
                        endIndex.get()));
    }


    /**
     * Adds multiple documents to the search index and logs the progress. If a
     * document is null, it is not added to the search index, but the progress
     * is incremented regardlessly.
     *
     * @param documents
     *            the documents that are to be added to the search index
     */
    protected void addDocuments(List<IDocument> documents)
    {
        documents.forEach((IDocument doc) -> addDocument(doc));
    }


    /**
     * Returns the total number of documents that can possibly be harvested.
     *
     * @return the total number of documents that can possibly be harvested
     */
    public final int getMaxNumberOfDocuments()
    {
        return maxDocumentCount.get();
    }


    /**
     * Returns the index of the first document that is to be harvested.
     *
     * @return the index of the first document that is to be harvested
     */
    public final int getStartIndex()
    {
        return startIndex.get();
    }


    /**
     * Returns the index of the first document that is not to be harvested
     * anymore.
     *
     * @return the index of the first document that is not to be harvested
     *         anymore
     */
    public final int getEndIndex()
    {
        return endIndex.get();
    }


    /**
     * Sets the harvesting range.
     *
     * @param from
     *            the index of the first document to be harvested
     * @param to
     *            the index of the first document that is not to be harvested
     *            anymore
     */
    public void setRange(int from, int to)
    {
        startIndex.set(from);
        endIndex.set(to);
    }


    /**
     * Returns the number of harvested documents.
     *
     * @return the number of harvested documents
     */
    public int getNumberOfHarvestedDocuments()
    {
        return harvestedDocumentCount.get();
    }


    /**
     * Returns true if a harvest is in progress.
     *
     * @return true if a harvest is in progress
     */
    public boolean isHarvesting()
    {
        return currentHarvestingProcess != null;
    }


    /**
     * Estimates the completion date of an ongoing harvest by regarding the
     * already passed time.
     *
     * @return a Date or null, if no harvest is in progress
     */
    public long estimateRemainingSeconds()
    {
        // get number of harvested documents
        long documentCount = getNumberOfHarvestedDocuments();

        // only estimate if some progress was made
        if (isHarvesting() && documentCount > 0) {
            Date now = new Date();

            // calculate how many milliseconds the harvest has been going on
            long milliSecondsUntilNow = now.getTime() - startedDate.getTime();

            // estimate how many milliseconds the harvest will take
            long milliSecondsTotal = milliSecondsUntilNow
                                     * (endIndex.get() - startIndex.get())
                                     / documentCount;

            return (milliSecondsTotal - milliSecondsUntilNow) / 1000l;
        }

        return -1;
    }


    /**
     * Starts an asynchronous harvest with the implemented harvestInternal()
     * method and saves the result and date for this session
     */
    public final void harvest()
    {
        logger.info(String.format(HARVESTER_START, name));

        harvestedDocuments.clear();

        harvestedDocumentCount.set(0);
        startedDate = new Date();

        // start asynchronous harvest
        currentHarvestingProcess = new CancelableFuture<>(
            () -> harvestInternal(startIndex.get(), endIndex.get()));

        // success handler
        currentHarvestingProcess.thenApply((isSuccessful) -> {
            finishHarvestSuccessfully();
            return isSuccessful;
        })
        // exception handler
        .exceptionally(throwable -> {
            finishHarvestExceptionally(throwable.getCause());
            return false;
        });
    }


    /**
     * Finishes the harvesting process, allowing a new harvest to be started.
     */
    protected void finishHarvestSuccessfully()
    {
        currentHarvestingProcess = null;
        finishedDate = new Date();

        logger.info(String.format(HARVESTER_END, name));

        // do some things, only if this is the main harvester
        if (MainContext.getHarvester() == this) {
            final DevelopmentTools devTools = DevelopmentTools.instance();

            // save to disk if auto-save is enabled
            if (devTools.isAutoSaving())
                devTools.saveHarvestResultToDisk();

            // log complete harvest end
            logger.info(HARVEST_DONE);

            // send to elastic search if auto-submission is enabled
            if (devTools.isAutoSubmitting())
                ElasticSearchSender.instance().sendToElasticSearch(getHarvestedDocuments());
        }
    }


    /**
     * This function is called when an exception occurs during the harvest.
     * Cleans up a failed harvesting process, allowing a new harvest to be
     * started. Also calls a function depending on why the harvest failed.
     *
     * @param reason
     *            the exception that caused the harvest to fail
     */
    protected void finishHarvestExceptionally(Throwable reason)
    {
        // clean up the harvesting process reference
        currentHarvestingProcess = null;

        // check if the harvest was aborted
        if (reason instanceof CancellationException || reason.getCause() instanceof CancellationException)
            onHarvestAborted();
        else
            onHarvestFailed(reason);
    }


    /**
     *
     * This method is called after an ongoing harvest failed due to an
     * exception.
     *
     * @param reason
     *            the exception that caused the harvest to fail
     */
    protected void onHarvestFailed(Throwable reason)
    {
        // log the error
        logger.error(reason.getMessage(), reason);

        // save to disk if auto-save is enabled
        final DevelopmentTools devTools = DevelopmentTools.instance();

        if (devTools.isAutoSaving() && MainContext.getHarvester() == this)
            devTools.saveHarvestResultToDisk();

        // log failure
        logger.warn(String.format(HARVESTER_FAILED, name));

        // log failure for main harvester
        if (MainContext.getHarvester() == this)
            logger.error(HARVEST_FAILED);
    }


    /**
     * This function is called after the harvesting process was stopped due to
     * being aborted.
     */
    protected void onHarvestAborted()
    {
        logger.warn(String.format(HARVESTER_ABORTED, name));

        // log abort for main harvester
        if (MainContext.getHarvester() == this)
            logger.error(HARVEST_ABORTED);
    }


    /**
     * Returns the checksum hash of the entries which are to be harvested.
     *
     * @param recalculate
     *            if true, recalculates the hash value
     * @return the checksum hash of the entries which are to be harvested
     */
    public String getHash(boolean recalculate)
    {
        if (recalculate)
            hash = initHash();

        return hash;
    }


    /**
     * Returns a readable name of the harvester.
     *
     * @return the name of the harvester
     */
    public String getName()
    {
        return name;
    }


    /**
     * Checks if a harvest has finished already.
     *
     * @return true if a harvest was completed
     */
    public boolean isFinished()
    {
        return !isHarvesting() && finishedDate != null;
    }
}<|MERGE_RESOLUTION|>--- conflicted
+++ resolved
@@ -168,14 +168,9 @@
 
         startIndex = new AtomicInteger(0);
         endIndex = new AtomicInteger(0);
-<<<<<<< HEAD
-        this.harvestedDocuments = new LinkedList<>();
-=======
-        jsonBuilder = new JsonBuilder();
         this.harvestedDocuments = Collections.synchronizedList(new LinkedList<>());
 
         init();
->>>>>>> 38da9ad2
     }
 
 
