/**
 * Copyright © 2017 Robin Weiss (http://www.gerdi-project.de)
 *
 * Licensed under the Apache License, Version 2.0 (the "License");
 * you may not use this file except in compliance with the License.
 * You may obtain a copy of the License at
 *
 *     http://www.apache.org/licenses/LICENSE-2.0
 *
 * Unless required by applicable law or agreed to in writing, software
 * distributed under the License is distributed on an "AS IS" BASIS,
 * WITHOUT WARRANTIES OR CONDITIONS OF ANY KIND, either express or implied.
 * See the License for the specific language governing permissions and
 * limitations under the License.
 */
package de.gerdiproject.harvest.utils.data;

import java.io.BufferedReader;
import java.io.DataOutputStream;
import java.io.IOException;
import java.io.InputStreamReader;
import java.lang.reflect.Type;
import java.net.HttpURLConnection;
import java.net.MalformedURLException;
import java.net.URL;
import java.nio.charset.Charset;
import java.util.List;
import java.util.Map;

import javax.ws.rs.core.HttpHeaders;
import javax.xml.ws.http.HTTPException;

import org.jsoup.Jsoup;
import org.jsoup.nodes.Document;
import org.slf4j.Logger;
import org.slf4j.LoggerFactory;

import com.google.gson.Gson;
import com.google.gson.JsonIOException;
import com.google.gson.JsonSyntaxException;

import de.gerdiproject.harvest.utils.data.constants.DataOperationConstants;
import de.gerdiproject.harvest.utils.data.enums.RestRequestType;

/**
 * This class provides methods for reading files from the web.
 *
 * @author Robin Weiss
 */
public class WebDataRetriever implements IDataRetriever
{
    private static final Logger LOGGER = LoggerFactory.getLogger(WebDataRetriever.class);
    private final Gson gson;
    private Charset charset;


    /**
     * Constructor that sets the GSON (de-)serializer for reading and
     * writing JSON objects.
     *
     * @param gson the GSON (de-)serializer for reading and writing JSON objects
     * @param charset the charset of the files to be read and written
     */
    public WebDataRetriever(Gson gson, Charset charset)
    {
        this.gson = gson;
        this.charset = charset;
    }


    /**
     * Constructor that copies settings from another {@linkplain WebDataRetriever}.
     *
     * @param other the {@linkplain WebDataRetriever} of which the settings are copied
     */
    public WebDataRetriever(WebDataRetriever other)
    {
        this.gson = other.gson;
        this.charset = other.charset;
    }


    @Override
    public String getString(String url)
    {
        String responseText = null;

        try
            (BufferedReader reader = new BufferedReader(createWebReader(url))) {

            // read the first line of the response
            String line = reader.readLine();

            // make sure we got a response
            if (line != null) {
                StringBuilder responseBuilder = new StringBuilder(line);

                // read subsequent lines of the response
                line = reader.readLine();

                while (line != null) {
                    // add linebreak before appending the next line
                    responseBuilder.append('\n').append(line);
                    line = reader.readLine();
                }

                responseText = responseBuilder.toString();
            }
        } catch (Exception e) {
            LOGGER.warn(String.format(DataOperationConstants.WEB_ERROR_JSON, url), e);
        }

        return responseText;
    }


    @Override
    public <T> T getObject(String url, Class<T> targetClass)
    {
        T object = null;

        try
            (InputStreamReader reader = createWebReader(url)) {
            object = gson.fromJson(reader, targetClass);

        } catch (IOException | IllegalStateException | JsonIOException | JsonSyntaxException e) {
            LOGGER.warn(String.format(DataOperationConstants.WEB_ERROR_JSON, url), e);
        }

        return object;
    }


    @Override
    public <T> T getObject(String url, Type targetType)
    {
        T object = null;

        try
            (InputStreamReader reader = createWebReader(url)) {
            object = gson.fromJson(reader, targetType);

        } catch (IOException | IllegalStateException | JsonIOException | JsonSyntaxException e) {
            LOGGER.warn(String.format(DataOperationConstants.WEB_ERROR_JSON, url), e);
        }

        return object;
    }


    @Override
    public Document getHtml(String url)
    {
<<<<<<< HEAD
        Document htmlResponse = null;

        try
            (InputStream response = new URL(url).openStream()) {
            // parse the html object
            htmlResponse = Jsoup.parse(response, charset.displayName(), url);

=======
        try {
            final HttpURLConnection connection = (HttpURLConnection) new URL(url).openConnection();

            switch (connection.getResponseCode()) {
                case HttpURLConnection.HTTP_MOVED_TEMP :
                case HttpURLConnection.HTTP_MOVED_PERM :
                case HttpURLConnection.HTTP_SEE_OTHER :
                    connection.disconnect();
                    final String redirectedUrl = connection.getHeaderField(DataOperationConstants.REDIRECT_LOCATION_HEADER);
                    return getHtml(redirectedUrl);

                default:
                    return Jsoup.parse(connection.getInputStream(), MainContext.getCharset().displayName(), url);
            }
>>>>>>> fbbe1073
        } catch (Exception e) {
            LOGGER.warn(String.format(DataOperationConstants.WEB_ERROR_JSON, url), e);
            return null;
        }
    }


<<<<<<< HEAD
    @Override
    public void setCharset(Charset charset)
    {
        this.charset = charset;
    }


    /**
     * Sends an authorized REST request with a specified body and returns the
     * response as a string.
     *
     * @param method the request method that is being sent
     * @param url the URL to which the request is being sent
     * @param body the body of the request
     * @param authorization the base-64-encoded username and password, or null if no
     *                       authorization is required
     * @param contentType the contentType of the body
     *
     * @throws HTTPException thrown if the response code is not 2xx
     * @throws IOException thrown if the response output stream could not be created
     *
     * @return the HTTP response as plain text
     */
    public String getRestResponse(RestRequestType method, String url, String body, String authorization, String contentType) throws HTTPException, IOException
    {
        try {
            HttpURLConnection connection = sendRestRequest(method, url, body, authorization, contentType);

            // create a reader for the HTTP response
            InputStream response = connection.getInputStream();
            BufferedReader reader = new BufferedReader(new InputStreamReader(response, charset));

            // read the first line of the response
            String line = reader.readLine();
            String responseText = null;

            // make sure we got a response
            if (line != null) {
                StringBuilder responseBuilder = new StringBuilder(line);

                // read subsequent lines of the response
                line = reader.readLine();

                while (line != null) {
                    // add linebreak before appending the next line
                    responseBuilder.append('\n').append(line);
                    line = reader.readLine();
                }

                responseText = responseBuilder.toString();
            }

            // close the response reader
            reader.close();

            // combine the read lines to a single string
            return responseText;
        } catch (IOException e) {


            throw e;
        }
    }


    /**
     * Sends an authorized REST request with a specified body and returns the
     * header fields.
     *
     * @param method the request method that is being sent
     * @param url the URL to which the request is being sent
     * @param body the body of the request
     * @param authorization the base-64-encoded username and password, or null if no
     *                       authorization is required
     * @param contentType the contentType of the body
     *
     * @throws HTTPException thrown if the response code is not 2xx
     * @throws IOException thrown if the response output stream could not be created
     *
     * @return the response header fields, or null if the response could not be parsed
     */
    public Map<String, List<String>> getRestHeader(RestRequestType method, String url, String body,
                                                   String authorization, String contentType) throws HTTPException, IOException
    {
        Map<String, List<String>> headerFields = null;

        HttpURLConnection connection = sendRestRequest(method, url, body, authorization, contentType);
        headerFields = connection.getHeaderFields();

        return headerFields;
    }


    /**
     * Sends a REST request with a specified body and returns the connection.
     *
     * @param method the request method that is being sent
     * @param url the URL to which the request is being sent
     * @param body the body of the request
     * @param authorization the base-64-encoded username and password, or null if no
     *                           authorization is required
     * @param contentType the contentType of the body
     *
     * @throws HTTPException thrown if the response code is not 2xx
     * @throws IOException thrown if the response output stream could not be created
     *
     * @return the connection to the host
     */
    private HttpURLConnection sendRestRequest(RestRequestType method, String url, String body, String authorization, String contentType)
    throws IOException, HTTPException
    {
        // generate a URL and open a connection
        HttpURLConnection connection = (HttpURLConnection) new URL(url).openConnection();

        // set request properties
        connection.setDoOutput(true);
        connection.setInstanceFollowRedirects(false);
        connection.setUseCaches(false);
        connection.setRequestMethod(method.toString());
        connection.setRequestProperty(HttpHeaders.CONTENT_TYPE, contentType);
        connection.setRequestProperty(DataOperationConstants.REQUEST_PROPERTY_CHARSET, charset.displayName());

        // set authentication
        if (authorization != null)
            connection.setRequestProperty(HttpHeaders.AUTHORIZATION, authorization);

        // only send date if it is specified
        if (body != null) {
            // convert body string to bytes
            byte[] bodyBytes = body.getBytes(charset);
            connection.setRequestProperty(HttpHeaders.CONTENT_LENGTH, Integer.toString(bodyBytes.length));

            // try to send body
            DataOutputStream wr = new DataOutputStream(connection.getOutputStream());
            wr.write(bodyBytes);
            wr.close();
        }

        // check if we got an erroneous response
        int responseCode = connection.getResponseCode();

        if (responseCode < 200 || responseCode >= 300) {
            LOGGER.info(String.format(
                            DataOperationConstants.WEB_ERROR_REST_HTTP,
                            method.toString(),
                            url,
                            body,
                            responseCode
                        ));

            throw new HTTPException(connection.getResponseCode());
        }

        return connection;
    }


=======
>>>>>>> fbbe1073
    /**
     * Creates an input stream reader of a specified URL.
     *
     * @param url the URL of which the response is to be read
     *
     * @return a reader of the URL response
     *
     * @throws MalformedURLException thrown when the URL is malformed
     * @throws IOException thrown for various reasons when the reader is created
     */
    private InputStreamReader createWebReader(String url) throws MalformedURLException, IOException
    {
<<<<<<< HEAD
        return new InputStreamReader(new URL(url).openStream(), charset);
=======
        final HttpURLConnection connection = (HttpURLConnection) new URL(url).openConnection();

        switch (connection.getResponseCode()) {
            case HttpURLConnection.HTTP_MOVED_TEMP :
            case HttpURLConnection.HTTP_MOVED_PERM :
            case HttpURLConnection.HTTP_SEE_OTHER :
                connection.disconnect();
                final String redirectedUrl = connection.getHeaderField(DataOperationConstants.REDIRECT_LOCATION_HEADER);
                return createWebReader(redirectedUrl);

            default:
                return new InputStreamReader(connection.getInputStream(), MainContext.getCharset());
        }
>>>>>>> fbbe1073
    }
}<|MERGE_RESOLUTION|>--- conflicted
+++ resolved
@@ -151,15 +151,6 @@
     @Override
     public Document getHtml(String url)
     {
-<<<<<<< HEAD
-        Document htmlResponse = null;
-
-        try
-            (InputStream response = new URL(url).openStream()) {
-            // parse the html object
-            htmlResponse = Jsoup.parse(response, charset.displayName(), url);
-
-=======
         try {
             final HttpURLConnection connection = (HttpURLConnection) new URL(url).openConnection();
 
@@ -174,7 +165,6 @@
                 default:
                     return Jsoup.parse(connection.getInputStream(), MainContext.getCharset().displayName(), url);
             }
->>>>>>> fbbe1073
         } catch (Exception e) {
             LOGGER.warn(String.format(DataOperationConstants.WEB_ERROR_JSON, url), e);
             return null;
@@ -182,7 +172,6 @@
     }
 
 
-<<<<<<< HEAD
     @Override
     public void setCharset(Charset charset)
     {
@@ -340,8 +329,6 @@
     }
 
 
-=======
->>>>>>> fbbe1073
     /**
      * Creates an input stream reader of a specified URL.
      *
@@ -354,9 +341,6 @@
      */
     private InputStreamReader createWebReader(String url) throws MalformedURLException, IOException
     {
-<<<<<<< HEAD
-        return new InputStreamReader(new URL(url).openStream(), charset);
-=======
         final HttpURLConnection connection = (HttpURLConnection) new URL(url).openConnection();
 
         switch (connection.getResponseCode()) {
@@ -370,6 +354,5 @@
             default:
                 return new InputStreamReader(connection.getInputStream(), MainContext.getCharset());
         }
->>>>>>> fbbe1073
     }
 }