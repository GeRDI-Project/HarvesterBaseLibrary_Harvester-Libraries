/*
 *  Copyright © 2018 Robin Weiss (http://www.gerdi-project.de/)
 *
 *  Licensed under the Apache License, Version 2.0 (the "License");
 *  you may not use this file except in compliance with the License.
 *  You may obtain a copy of the License at
 *
 *    http://www.apache.org/licenses/LICENSE-2.0
 *
 *  Unless required by applicable law or agreed to in writing,
 *  software distributed under the License is distributed on an
 *  "AS IS" BASIS, WITHOUT WARRANTIES OR CONDITIONS OF ANY
 *  KIND, either express or implied.  See the License for the
 *  specific language governing permissions and limitations
 *  under the License.
 */
package de.gerdiproject.harvest.utils.maven;

import java.io.IOException;
import java.net.URL;
import java.util.Collections;
import java.util.Enumeration;
import java.util.LinkedList;
import java.util.List;

import de.gerdiproject.harvest.ContextListener;
import de.gerdiproject.harvest.utils.maven.constants.MavenConstants;

/**
 * This class contains utility functions for retrieving Maven values.
 *
 * @author Robin Weiss
 */
public class MavenUtils
{
    private static final MavenUtils instance = new MavenUtils();

    private String harvesterJarName;


    /**
     * Private constructor, because this class offers only static functions.
     */
    private MavenUtils()
    {
    }


    /**
     * Initializes class by retrieving the jar name of the jar that contains the ContextListener
     * implementation, namely the harvester jar.
     *
<<<<<<< HEAD
     * @param context the context listener that called this method
=======
     * @param context the context listener of the service
>>>>>>> 639c9c78
     */
    public void init(ContextListener<?> context)
    {
        final Class<?> contextListenerClass = context.getClass();
        final String resourcePath = contextListenerClass.getResource(
                                        contextListenerClass.getSimpleName() + ".class")
                                    .toString();

        harvesterJarName = resourcePath.replaceAll(
                               MavenConstants.MAVEN_JAR_FILE_PATTERN,
                               MavenConstants.MAVEN_JAR_FILE_NAME_REPLACEMENT);
    }


    /**
     * Returns the Singleton instance of this class.
     *
     * @return the Singleton instance of this class
     */
    public static MavenUtils instance()
    {
        return instance;
    }


    /**
     * Returns a list of dependencies of this service's classpath.
     *
     * @param groupId a maven groupId that can be used to filter the maven projects,
     *         or null if not filter is to be applied
     *
     * @return a list of maven dependencies, or null if no versions could be retrieved
     */
    public List<String> getMavenVersionInfo(String groupId)
    {
        final List<String> dependencyList = new LinkedList<>();
        final String projectFilter = String.format(
                                         MavenConstants.MAVEN_JAR_META_INF_FOLDER,
                                         groupId == null ? "" : groupId);

        try {
            // retrieve all resources that match 'projectFilter'
            final Enumeration<URL> gerdiMavenLibraries =
                MavenUtils.class
                .getClassLoader()
                .getResources(projectFilter);

            // retrieve only the jar names from the resources
            while (gerdiMavenLibraries.hasMoreElements()) {
                final String resourcePath = gerdiMavenLibraries.nextElement().toString();

                if (resourcePath.startsWith(MavenConstants.JAR_PREFIX)) {
                    dependencyList.add(resourcePath.replaceAll(
                                           MavenConstants.MAVEN_JAR_FILE_PATTERN,
                                           MavenConstants.MAVEN_JAR_FILE_NAME_REPLACEMENT));
                }
            }
        } catch (IOException e) {
            return null;
        }

        // sort dependencies
        Collections.sort(dependencyList, String.CASE_INSENSITIVE_ORDER);

        return dependencyList;
    }


    /**
     * Returns the name of the main jar of this service.
     *
     * @return the name of the main jar of this service
     */
    public String getHarvesterJarName()
    {
        return harvesterJarName;
    }
}<|MERGE_RESOLUTION|>--- conflicted
+++ resolved
@@ -50,11 +50,7 @@
      * Initializes class by retrieving the jar name of the jar that contains the ContextListener
      * implementation, namely the harvester jar.
      *
-<<<<<<< HEAD
-     * @param context the context listener that called this method
-=======
      * @param context the context listener of the service
->>>>>>> 639c9c78
      */
     public void init(ContextListener<?> context)
     {
