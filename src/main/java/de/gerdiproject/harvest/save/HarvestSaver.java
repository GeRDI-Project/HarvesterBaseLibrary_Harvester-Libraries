/**
 * Copyright © 2017 Robin Weiss (http://www.gerdi-project.de)
 *
 * Licensed under the Apache License, Version 2.0 (the "License");
 * you may not use this file except in compliance with the License.
 * You may obtain a copy of the License at
 *
 *     http://www.apache.org/licenses/LICENSE-2.0
 *
 * Unless required by applicable law or agreed to in writing, software
 * distributed under the License is distributed on an "AS IS" BASIS,
 * WITHOUT WARRANTIES OR CONDITIONS OF ANY KIND, either express or implied.
 * See the License for the specific language governing permissions and
 * limitations under the License.
 */
package de.gerdiproject.harvest.save;

import java.io.File;
import java.io.FileOutputStream;
import java.io.IOException;
import java.io.OutputStreamWriter;
import java.util.Collections;
import java.util.LinkedList;
import java.util.List;
import java.util.concurrent.Callable;
import java.util.function.Consumer;

import org.slf4j.Logger;
import org.slf4j.LoggerFactory;

import com.google.gson.Gson;
import com.google.gson.stream.JsonWriter;

import de.gerdiproject.harvest.MainContext;
import de.gerdiproject.harvest.config.Configuration;
import de.gerdiproject.harvest.config.constants.ConfigurationConstants;
import de.gerdiproject.harvest.event.EventSystem;
import de.gerdiproject.harvest.save.constants.SaveConstants;
import de.gerdiproject.harvest.save.events.DocumentSavedEvent;
import de.gerdiproject.harvest.save.events.SaveFinishedEvent;
import de.gerdiproject.harvest.save.events.SaveStartedEvent;
import de.gerdiproject.harvest.save.events.StartSaveEvent;
import de.gerdiproject.harvest.state.events.AbortingFinishedEvent;
import de.gerdiproject.harvest.state.events.AbortingStartedEvent;
import de.gerdiproject.harvest.state.events.StartAbortingEvent;
import de.gerdiproject.harvest.utils.CancelableFuture;
import de.gerdiproject.harvest.utils.cache.DocumentChangesCache;
import de.gerdiproject.harvest.utils.cache.FileUtils;
import de.gerdiproject.harvest.utils.cache.constants.CacheConstants;
import de.gerdiproject.harvest.utils.cache.events.RegisterCacheEvent;
import de.gerdiproject.json.GsonUtils;
import de.gerdiproject.json.datacite.DataCiteJson;

/**
 * This static class offers some helper functions for saving a harvest result to
 * disk.
 *
 * @author Robin Weiss
 */
public class HarvestSaver
{
    private final static HarvestSaver instance = new HarvestSaver();

    private final List<DocumentChangesCache> cacheList = Collections.synchronizedList(new LinkedList<>());

    private CancelableFuture<Boolean> currentSavingProcess;
    private boolean isAborting;
    private File saveFile;

    private final static Logger LOGGER = LoggerFactory.getLogger(HarvestSaver.class);


    /**
     * Adds event listeners, and sets the harvest saver timestamp if something
     * was saved in a previous session.
     */
    public static void init()
    {
        EventSystem.addListener(RegisterCacheEvent.class, instance.onRegisterCache);
        EventSystem.addListener(StartSaveEvent.class, instance.onStartSave);
    }


    /**
     * Saves cached harvested documents to disk.
     *
     * @param isAutoTriggered true if the save was not explicitly triggered via
     *            a REST call
     */
    private void save(boolean isAutoTriggered)
    {
        // listen to abort requests
        isAborting = false;
        EventSystem.addListener(StartAbortingEvent.class, onStartAborting);

        // get timestamps
        long startTimestamp = MainContext.getTimeKeeper().getHarvestMeasure().getStartTimestamp();
        long finishTimestamp = MainContext.getTimeKeeper().getHarvestMeasure().getEndTimestamp();

        // start asynchronous save
        currentSavingProcess =
<<<<<<< HEAD
            new CancelableFuture<>(createSaveProcess(cachedDocuments, startTimestamp, finishTimestamp, sourceHash));
=======
            new CancelableFuture<>(createSaveProcess(startTimestamp, finishTimestamp, isAutoTriggered));
>>>>>>> 87aa9151

        // exception handler
        currentSavingProcess.thenApply((isSuccessful) -> {
            onSaveFinishedSuccessfully(isSuccessful);
            return isSuccessful;
        }).exceptionally(throwable -> {
            onSaveFailed(throwable);
            return false;
        });
    }


    /**
     * This function is executed after the saving process.
     *
     * @param isSuccessful if true, the save was successful
     */
    private void onSaveFinishedSuccessfully(boolean isSuccessful)
    {
        if (isSuccessful)
            LOGGER.info(SaveConstants.SAVE_OK);
        else
            LOGGER.info(SaveConstants.SAVE_FAILED);

        currentSavingProcess = null;
        EventSystem.removeListener(StartAbortingEvent.class, onStartAborting);
        EventSystem.sendEvent(new SaveFinishedEvent(isSuccessful));

        // if the save was aborted while it finished, notify listeners to
        // prevent dead-locks
        if (isAborting) {
            isAborting = false;
            EventSystem.sendEvent(new AbortingFinishedEvent());
        }
    }


    /**
     * This function is executed if the saving process is interrupted due to an
     * exception.
     *
     * @param reason the exception that caused the saving to be interrupted
     */
    private void onSaveFailed(Throwable reason)
    {
        // clean up unfinished save file
<<<<<<< HEAD
        if (saveFile != null
            && saveFile.exists()
            && MainContext.getConfiguration().getParameterValue(
                ConfigurationConstants.DELETE_UNFINISHED_SAVE,
                Boolean.class)) {
            try {
                boolean wasDeleted = saveFile.delete();

                if (wasDeleted)
                    LOGGER.debug(String.format(SaveConstants.DELETED_SAVE_FILE, saveFile.getPath()));
                else
                    LOGGER.debug(String.format(SaveConstants.DELETED_SAVE_FILE_FAILED, saveFile.getPath()));

            } catch (SecurityException e) {
                LOGGER.error(String.format(SaveConstants.DELETED_SAVE_FILE_FAILED, saveFile.getPath()), e);
            }
        }
=======
        if (saveFile != null)
            FileUtils.deleteFile(saveFile);
>>>>>>> 87aa9151

        currentSavingProcess = null;
        EventSystem.removeListener(StartAbortingEvent.class, onStartAborting);

        // if the save was aborted, notify listeners
        if (isAborting) {
            isAborting = false;
            EventSystem.sendEvent(new AbortingFinishedEvent());
        } else
            LOGGER.error(SaveConstants.SAVE_FAILED, reason);

        EventSystem.sendEvent(new SaveFinishedEvent(false));
    }


    /**
     * Creates a saving-process that can be called asynchronously.
     *
     * @param cachedDocuments the cache of changed documents
     * @param startTimestamp the UNIX Timestamp of the beginning of the harvest
     * @param finishTimestamp the UNIX Timestamp of the end of the harvest
     * @param isAutoTriggered true if the save was not explicitly triggered via
     *            a REST call
     *
     * @return true, if the file was saved successfully
     */
    private Callable<Boolean> createSaveProcess(long startTimestamp, long finishTimestamp, boolean isAutoTriggered)
    {
        return () -> {
            int documentCount = getNumberOfChangedDocuments();
            EventSystem.sendEvent(new SaveStartedEvent(isAutoTriggered, documentCount));

            if (documentCount == 0)
            {
                LOGGER.error(SaveConstants.SAVE_FAILED_EMPTY);
                return false;
            }

            // create file
            final Configuration config = MainContext.getConfiguration();
            saveFile = createTargetFile(config, startTimestamp);

            // check if file was created
            boolean isSuccessful = saveFile != null;

            if (isSuccessful)
            {
<<<<<<< HEAD
                try {
                    // prepare json reader for the cached document list
                    JsonReader reader = new JsonReader(
                        new InputStreamReader(new FileInputStream(cachedDocuments), MainContext.getCharset()));
=======
                LOGGER.info(String.format(SaveConstants.SAVE_START, saveFile.getAbsolutePath()));
>>>>>>> 87aa9151

                try {
                    // prepare json writer for the save file
                    JsonWriter writer = new JsonWriter(
                        new OutputStreamWriter(new FileOutputStream(saveFile), MainContext.getCharset()));

                    // transfer data to target file
                    writeDocuments(
<<<<<<< HEAD
                        reader,
                        writer,
                        startTimestamp,
                        finishTimestamp,
                        sourceHash,
=======
                        writer,
                        startTimestamp,
                        finishTimestamp,
>>>>>>> 87aa9151
                        config.getParameterValue(ConfigurationConstants.READ_HTTP_FROM_DISK, Boolean.class));
                } catch (IOException e) {
                    LOGGER.error(SaveConstants.SAVE_INTERRUPTED, e);
                    isSuccessful = false;
                }
            }

            return isSuccessful;
        };
    }


    /**
     * Creates a target file for the harvest that is to be saved.
     *
     * @param config the global harvester configuration
     * @param startTimestamp the UNIX Timestamp of the beginning of the harvest
     *
     * @return a file, if the path could be resolved or created, or null if not
     */
    private File createTargetFile(Configuration config, long startTimestamp)
    {
        // get harvesting range
        int from = config.getParameterValue(ConfigurationConstants.HARVEST_START_INDEX, Integer.class);
        int to = config.getParameterValue(ConfigurationConstants.HARVEST_END_INDEX, Integer.class);

        // assemble file name
        String fileName;

        if (from > 0 || to != Integer.MAX_VALUE) {

            fileName = String.format(
<<<<<<< HEAD
                           CacheConstants.SAVE_FILE_NAME_PARTIAL,
=======
                           SaveConstants.SAVE_FILE_NAME_PARTIAL,
>>>>>>> 87aa9151
                           MainContext.getModuleName(),
                           from,
                           to,
                           startTimestamp);
        } else
<<<<<<< HEAD
            fileName = String.format(CacheConstants.SAVE_FILE_NAME, MainContext.getModuleName(), startTimestamp);
=======
            fileName = String.format(SaveConstants.SAVE_FILE_NAME, MainContext.getModuleName(), startTimestamp);
>>>>>>> 87aa9151

        // create file and directories
        File saveFile = new File(fileName);
        FileUtils.createEmptyFile(saveFile);

        return saveFile.exists() ? saveFile : null;
    }


    /**
     * Writes cached documents from a reader directly to a writer, adding
     * additional harvesting related data
     *
     * @param writer a JSON writer to a file
     * @param startTimestamp the UNIX Timestamp of the beginning of the harvest
     * @param finishTimestamp the UNIX Timestamp of the end of the harvest
     * @param readFromDisk if true, the harvest was not retrieved from the web,
     *            but instead, from locally cached HTTP responses
     *
     * @throws IOException thrown by either the cacheReader or the writer
     */
    private void writeDocuments(JsonWriter writer, long startTimestamp, long finishTimestamp, boolean readFromDisk) throws IOException
    {
        // this event holds no unique data, we can resubmit it as often as we
        // want
        DocumentSavedEvent savedEvent = new DocumentSavedEvent();

        writer.beginObject();
        writer.name(SaveConstants.HARVEST_DATE_JSON);
        writer.value(startTimestamp);

        writer.name(SaveConstants.DURATION_JSON);
        writer.value((finishTimestamp - startTimestamp) / 1000l);

        writer.name(SaveConstants.IS_FROM_DISK_JSON);
        writer.value(readFromDisk);

        writer.name(CacheConstants.DOCUMENTS_JSON);
        writer.beginArray();

        // iterate through cached array
        final Gson gson = GsonUtils.getGson();

        for (DocumentChangesCache cachedDocuments : cacheList) {

            cachedDocuments.forEach((String documentId, DataCiteJson document) -> {
                if (isAborting)
                    return false;
                else
                {
                    // write a document to the array
                    if (document != null)
                        gson.toJson(document, DataCiteJson.class, writer);

                    EventSystem.sendEvent(savedEvent);
                    return true;
                }
            });
        }

        // close writer
        writer.endArray();
        writer.endObject();
        writer.close();

        // cancel the asynchronous process
        if (isAborting)
            currentSavingProcess.cancel(false);
    }


    /**
     * Iterates through all registered caches and calculates the total number of
     * changed documents.
     *
     * @return the total number of submitted changes.
     */
    protected int getNumberOfChangedDocuments()
    {
        int docCount = 0;

        for (final DocumentChangesCache cache : cacheList)
            docCount += cache.size();

        return docCount;
    }


    //////////////////////////////
    // Event Callback Functions //
    //////////////////////////////


    /**
     * Event listener for registering a new documents cache.
     */
    private final Consumer<RegisterCacheEvent> onRegisterCache = (RegisterCacheEvent e) -> {
        cacheList.add(e.getCache().getChangesCache());
    };


    /**
     * Event callback: When a save starts, save the cache file via the
     * {@linkplain HarvestSaver}.
     */
    private final Consumer<StartSaveEvent> onStartSave = (StartSaveEvent e) -> {
        save(e.isAutoTriggered());
    };


    /**
     * Event listener for aborting the submitter.
     */
    private final Consumer<StartAbortingEvent> onStartAborting = (StartAbortingEvent e) -> {
        isAborting = true;
        EventSystem.removeListener(StartAbortingEvent.class, this.onStartAborting);
        EventSystem.sendEvent(new AbortingStartedEvent());
    };

}<|MERGE_RESOLUTION|>--- conflicted
+++ resolved
@@ -99,11 +99,7 @@
 
         // start asynchronous save
         currentSavingProcess =
-<<<<<<< HEAD
-            new CancelableFuture<>(createSaveProcess(cachedDocuments, startTimestamp, finishTimestamp, sourceHash));
-=======
             new CancelableFuture<>(createSaveProcess(startTimestamp, finishTimestamp, isAutoTriggered));
->>>>>>> 87aa9151
 
         // exception handler
         currentSavingProcess.thenApply((isSuccessful) -> {
@@ -150,28 +146,8 @@
     private void onSaveFailed(Throwable reason)
     {
         // clean up unfinished save file
-<<<<<<< HEAD
-        if (saveFile != null
-            && saveFile.exists()
-            && MainContext.getConfiguration().getParameterValue(
-                ConfigurationConstants.DELETE_UNFINISHED_SAVE,
-                Boolean.class)) {
-            try {
-                boolean wasDeleted = saveFile.delete();
-
-                if (wasDeleted)
-                    LOGGER.debug(String.format(SaveConstants.DELETED_SAVE_FILE, saveFile.getPath()));
-                else
-                    LOGGER.debug(String.format(SaveConstants.DELETED_SAVE_FILE_FAILED, saveFile.getPath()));
-
-            } catch (SecurityException e) {
-                LOGGER.error(String.format(SaveConstants.DELETED_SAVE_FILE_FAILED, saveFile.getPath()), e);
-            }
-        }
-=======
         if (saveFile != null)
             FileUtils.deleteFile(saveFile);
->>>>>>> 87aa9151
 
         currentSavingProcess = null;
         EventSystem.removeListener(StartAbortingEvent.class, onStartAborting);
@@ -219,14 +195,7 @@
 
             if (isSuccessful)
             {
-<<<<<<< HEAD
-                try {
-                    // prepare json reader for the cached document list
-                    JsonReader reader = new JsonReader(
-                        new InputStreamReader(new FileInputStream(cachedDocuments), MainContext.getCharset()));
-=======
                 LOGGER.info(String.format(SaveConstants.SAVE_START, saveFile.getAbsolutePath()));
->>>>>>> 87aa9151
 
                 try {
                     // prepare json writer for the save file
@@ -235,17 +204,9 @@
 
                     // transfer data to target file
                     writeDocuments(
-<<<<<<< HEAD
-                        reader,
                         writer,
                         startTimestamp,
                         finishTimestamp,
-                        sourceHash,
-=======
-                        writer,
-                        startTimestamp,
-                        finishTimestamp,
->>>>>>> 87aa9151
                         config.getParameterValue(ConfigurationConstants.READ_HTTP_FROM_DISK, Boolean.class));
                 } catch (IOException e) {
                     LOGGER.error(SaveConstants.SAVE_INTERRUPTED, e);
@@ -278,21 +239,13 @@
         if (from > 0 || to != Integer.MAX_VALUE) {
 
             fileName = String.format(
-<<<<<<< HEAD
-                           CacheConstants.SAVE_FILE_NAME_PARTIAL,
-=======
                            SaveConstants.SAVE_FILE_NAME_PARTIAL,
->>>>>>> 87aa9151
                            MainContext.getModuleName(),
                            from,
                            to,
                            startTimestamp);
         } else
-<<<<<<< HEAD
-            fileName = String.format(CacheConstants.SAVE_FILE_NAME, MainContext.getModuleName(), startTimestamp);
-=======
             fileName = String.format(SaveConstants.SAVE_FILE_NAME, MainContext.getModuleName(), startTimestamp);
->>>>>>> 87aa9151
 
         // create file and directories
         File saveFile = new File(fileName);
